--- conflicted
+++ resolved
@@ -90,20 +90,7 @@
 
         return accounts[1:]
 
-<<<<<<< HEAD
-    def _account_level(self, account_name):
-        """
-        The sublevel at which an account is. Eg. "Exenses:IT" is level 2, "Expenses:IT:Internet" is level 3
-
-        Returns:
-            The sublevel at which an account is.
-        """
-        return account_name.count(":")+1
-
-    def _table_tree(self, real_accounts):
-=======
     def _table_tree(self, root_accounts):
->>>>>>> bea42e86
         """
         Renders real_accounts and it's children as a flat list to be used
         in rendering tables.
