--- conflicted
+++ resolved
@@ -48,7 +48,6 @@
     }
 })();
 
-<<<<<<< HEAD
 // http://stackoverflow.com/a/14346506
 function htmlEncode(value){
   //create a in-memory div, set it's inner text(which jQuery automatically encodes)
@@ -56,9 +55,7 @@
   return $('<div/>').text(value).html();
 }
 
-=======
 // Formats the given number to two fixed decimals.
->>>>>>> 4ae4a492
 function formatCurrency(x) {
     return parseFloat(x).toFixed(2)
 }
