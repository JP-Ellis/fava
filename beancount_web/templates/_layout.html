--- conflicted
+++ resolved
@@ -158,33 +158,19 @@
         </article>
     </div>
 
-<<<<<<< HEAD
-    <script src="{{ url_for('static', filename='vendor/jquery-js/jquery-2.1.4.js') }}"></script>
-    <script src="{{ url_for('static', filename='vendor/chartist-js/chartist.js') }}"></script>
-    <script src="{{ url_for('static', filename='vendor/chartist-js/chartist-plugin-legend.js') }}"></script>
-    <script src="{{ url_for('static', filename='vendor/chartist-js/chartist-plugin-tooltip.js') }}"></script>
-    <script src="{{ url_for('static', filename='vendor/jquery-treemap-js/jquery-treemap.js') }}"></script>
-    <script src="{{ url_for('static', filename='javascript/helpers.js') }}"></script>
-    <script src="{{ url_for('static', filename='javascript/charts.js') }}"></script>
-    <script src="{{ url_for('static', filename='javascript/main.js') }}"></script>
-=======
     {% assets
             filters="rjsmin",
-            output="gen/packed.js",
+            output="gen/packed-general.js",
             "vendor/jquery-js/jquery-2.1.4.js",
-            "vendor/chartist-js/chartist.min.js",
+            "vendor/chartist-js/chartist.js",
             "vendor/chartist-js/chartist-plugin-legend.js",
             "vendor/chartist-js/chartist-plugin-tooltip.js",
-            "vendor/moment-js/moment.js",
             "vendor/jquery-treemap-js/jquery-treemap.js",
             "javascript/helpers.js",
-            "javascript/editor.js",
             "javascript/charts.js",
             "javascript/main.js" %}
         <script type="text/javascript" src="{{ ASSET_URL }}"></script>
     {% endassets %}
-
->>>>>>> 838afa4a
     {% block javascript %}{% endblock %}
 </body>
 </html>